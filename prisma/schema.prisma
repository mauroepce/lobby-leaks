--- conflicted
+++ resolved
@@ -80,131 +80,6 @@
   @@index([kind, fecha(sort: Desc)])
 }
 
-<<<<<<< HEAD
-// ============================================================================
-// CANONICAL GRAPH MODELS
-// ============================================================================
-// These models represent the normalized knowledge graph extracted from raw data.
-// Used for relationship analysis, network visualization, and data linking.
-
-model Person {
-  id               String   @id @default(uuid())
-  tenantCode       String
-
-  // Identity fields (natural keys for upsert)
-  rut              String?  // Chilean RUT (validated, normalized)
-  normalizedName   String   // Lowercase, trimmed: "juan perez garcia"
-
-  // Display fields
-  nombres          String
-  apellidos        String
-  nombresCompletos String   // Full name: "Juan Pérez García"
-
-  cargo            String?  // Current or most recent position
-
-  createdAt        DateTime @default(now())
-  updatedAt        DateTime @updatedAt
-
-  // Relations
-  edgesFrom        Edge[]   @relation("EdgeFrom")
-  edgesTo          Edge[]   @relation("EdgeTo")
-
-  @@unique([tenantCode, rut])
-  @@unique([tenantCode, normalizedName])
-  @@index([tenantCode])
-  @@index([rut])
-  @@index([normalizedName])
-}
-
-model Organisation {
-  id               String   @id @default(uuid())
-  tenantCode       String
-
-  // Identity fields (natural keys)
-  rut              String?  // Chilean RUT for legal entities
-  normalizedName   String   // "ministerio de hacienda"
-
-  // Display fields
-  name             String   // "Ministerio de Hacienda"
-  tipo             String?  // "ministerio", "empresa", "ong", "partido"
-
-  createdAt        DateTime @default(now())
-  updatedAt        DateTime @updatedAt
-
-  // Relations
-  edgesFrom        Edge[]   @relation("EdgeFromOrg")
-  edgesTo          Edge[]   @relation("EdgeToOrg")
-
-  @@unique([tenantCode, rut])
-  @@unique([tenantCode, normalizedName])
-  @@index([tenantCode])
-  @@index([rut])
-  @@index([normalizedName])
-  @@index([tipo])
-}
-
-model Event {
-  id             String   @id @default(uuid())
-  tenantCode     String
-
-  // Link back to source
-  externalId     String   // From LobbyEventRaw.externalId
-  kind           String   // 'audiencia' | 'viaje' | 'donativo'
-
-  // Event metadata
-  fecha          DateTime?
-  descripcion    String?
-
-  createdAt      DateTime @default(now())
-  updatedAt      DateTime @updatedAt
-
-  // Relations
-  edges          Edge[]
-
-  @@unique([tenantCode, externalId, kind])
-  @@index([tenantCode])
-  @@index([kind])
-  @@index([fecha(sort: Desc)])
-}
-
-model Edge {
-  id             String   @id @default(uuid())
-  tenantCode     String
-
-  // Source and target (polymorphic: Person or Organisation)
-  fromPersonId   String?
-  fromOrgId      String?
-  toPersonId     String?
-  toOrgId        String?
-
-  // Edge semantics
-  label          String   // 'MEETS', 'TRAVELS_TO', 'CONTRIBUTES', 'WORKS_FOR'
-
-  // Link to triggering event
-  eventId        String
-  event          Event    @relation(fields: [eventId], references: [id], onDelete: Cascade)
-
-  // Optional metadata
-  metadata       Json?    // Extra context (e.g., meeting topic, contribution amount)
-
-  createdAt      DateTime @default(now())
-  updatedAt      DateTime @updatedAt
-
-  // Relations
-  fromPerson     Person?       @relation("EdgeFrom", fields: [fromPersonId], references: [id])
-  fromOrg        Organisation? @relation("EdgeFromOrg", fields: [fromOrgId], references: [id])
-  toPerson       Person?       @relation("EdgeTo", fields: [toPersonId], references: [id])
-  toOrg          Organisation? @relation("EdgeToOrg", fields: [toOrgId], references: [id])
-
-  @@unique([eventId, fromPersonId, fromOrgId, toPersonId, toOrgId, label])
-  @@index([tenantCode])
-  @@index([label])
-  @@index([eventId])
-  @@index([fromPersonId])
-  @@index([fromOrgId])
-  @@index([toPersonId])
-  @@index([toOrgId])
-=======
 // Staging view: normalized/derived fields from LobbyEventRaw
 // This is a database VIEW, not a table
 model LobbyEventStaging {
@@ -240,5 +115,4 @@
   @@index([kind, fecha(sort: Desc)])
   @@index([year, month])
   @@map("lobby_events_staging")
->>>>>>> 9019ec3e
 }